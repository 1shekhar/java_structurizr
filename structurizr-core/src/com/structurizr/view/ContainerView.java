package com.structurizr.view;

import com.structurizr.model.Container;
import com.structurizr.model.Element;
import com.structurizr.model.Person;
import com.structurizr.model.SoftwareSystem;

public final class ContainerView extends StaticView {

    ContainerView() {
    }

    ContainerView(SoftwareSystem softwareSystem, String key, String description) {
        super(softwareSystem, key, description);
    }

    @Override
    public void add(SoftwareSystem softwareSystem) {
        if (softwareSystem != null && !softwareSystem.equals(getSoftwareSystem())) {
            addElement(softwareSystem, true);
        }
    }

    /**
     * Adds all containers in the software system to this view.
     */
    public void addAllContainers() {
        getSoftwareSystem().getContainers().forEach(this::add);
    }

    /**
     * Adds an individual container to this view.
     *
     * @param container the Container to add
     */
    public void add(Container container) {
        addElement(container, true);
    }

    /**
     * Removes an individual container from this view.
     *
     * @param container the Container to remove
     */
    public void remove(Container container) {
        removeElement(container);
    }

    @Override
    public String getName() {
        return getSoftwareSystem().getName() + " - Containers";
    }

    @Override
    public void addAllElements() {
        addAllSoftwareSystems();
        addAllPeople();
        addAllContainers();
    }

    @Override
    public void addNearestNeighbours(Element element) {
        super.addNearestNeighbours(element, SoftwareSystem.class);
        super.addNearestNeighbours(element, Person.class);
        super.addNearestNeighbours(element, Container.class);
    }

    /**
<<<<<<< HEAD
     * <p>Adds all {@link com.structurizr.model.Container}s of the given {@link ContainerView} as well as all external influencers, that is all
     * persons and all other software systems with incoming or outgoing dependencies.</p>
     * <p>Additionally, all relationships of external dependencies are omitted to keep the diagram clean</p>
     */
    public final void addAllInfluencers() {

        // add all software systems with incoming or outgoing dependencies
        getModel().getSoftwareSystems()
                .stream()
                .filter(softwareSystem -> softwareSystem.hasEfferentRelationshipWith(getSoftwareSystem()) || getSoftwareSystem().hasEfferentRelationshipWith(softwareSystem))
                .forEach(this::add);

        // then add all people with incoming or outgoing dependencies
        getModel().getPeople()
                .stream()
                .filter(person -> person.hasEfferentRelationshipWith(getSoftwareSystem()) || getSoftwareSystem().hasEfferentRelationshipWith(person))
                .forEach(this::add);

        // then remove all relationships of external elements to keep the container view clean
        getRelationships()
                .stream()
                .map(view -> view.getRelationship())
                .filter(relationship -> !isPartOf(relationship.getDestination(), getSoftwareSystem()) && !isPartOf(relationship.getSource(), getSoftwareSystem()))
                .forEach(this::remove);
    }

    /**
     * <p>Adds all {@link com.structurizr.model.Container}s of the given {@link ContainerView} as well as all external influencers, that is all
     * persons and all other software systems with incoming or outgoing dependencies.</p>
     * <p>Additionally, all relationships of external dependencies are omitted to keep the diagram clean</p>
     */
    public final void addAllContainersAndInfluencers() {
        // first add all containers of the underlying software system
        this.addAllContainers();
        addAllInfluencers();
    }

    private static boolean isPartOf(Element element, Element other) {
        if (element.getId().equals(other.getId())) {
            return true;
        } else if (element.getParent() != null) {
            return isPartOf(element.getParent(), other);
        }
        return false;
    }
=======
     * Adds all {@link SoftwareSystem}s that have efferent {@link com.structurizr.model.Relationship}s with the
     * {@link SoftwareSystem} of this {@link ContainerView}.
     */
    public final void addDependentSoftwareSystems() {
        getModel().getSoftwareSystems().stream()
                .filter(softwareSystem -> softwareSystem.hasEfferentRelationshipWith(this.getSoftwareSystem()))
                .forEach(this::add);
    }

>>>>>>> 6575be82
}<|MERGE_RESOLUTION|>--- conflicted
+++ resolved
@@ -66,7 +66,6 @@
     }
 
     /**
-<<<<<<< HEAD
      * <p>Adds all {@link com.structurizr.model.Container}s of the given {@link ContainerView} as well as all external influencers, that is all
      * persons and all other software systems with incoming or outgoing dependencies.</p>
      * <p>Additionally, all relationships of external dependencies are omitted to keep the diagram clean</p>
@@ -112,7 +111,7 @@
         }
         return false;
     }
-=======
+
      * Adds all {@link SoftwareSystem}s that have efferent {@link com.structurizr.model.Relationship}s with the
      * {@link SoftwareSystem} of this {@link ContainerView}.
      */
@@ -122,5 +121,5 @@
                 .forEach(this::add);
     }
 
->>>>>>> 6575be82
+
 }